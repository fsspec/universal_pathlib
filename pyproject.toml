--- conflicted
+++ resolved
@@ -23,6 +23,10 @@
   | dist
 )/
 '''
+extend-exclude = '''
+(
+  ^/upath/tests/test_pathlib.py
+)
 
 [tool.isort]
 profile = "black"
@@ -31,28 +35,16 @@
 line_length = 88
 
 [tool.pytest.ini_options]
-addopts = "-ra"
+addopts = "-ra -m 'not (hdfs or pathlib)'"
+markers = [
+  "hdfs: mark test as hdfs",
+  "pathlib: mark cpython pathlib tests",
+]
 
 [tool.coverage.run]
 branch = true
 source = ["upath"]
 
-<<<<<<< HEAD
-[tool.black]
-line-length = 80
-target-version = ['py38']
-extend-exclude = '''
-(
-  ^/upath/tests/test_pathlib.py
-)
-'''
-
-[tool.pytest.ini_options]
-addopts = "-m 'not (pathlib)'"
-markers = [
-  "hdfs: mark test as hdfs",
-  "pathlib: mark cpython pathlib tests",
-=======
 [tool.coverage.report]
 show_missing = true
 exclude_lines = [
@@ -63,7 +55,6 @@
   "raise NotImplementedError",
   "raise AssertionError",
   "@overload",
->>>>>>> 07c151d2
 ]
 
 [tool.mypy]
