from __future__ import annotations

import enum
import pathlib
import sys
from typing import TYPE_CHECKING
from typing import Any
from typing import Protocol
<<<<<<< HEAD
from typing import TextIO
from typing import overload
=======
>>>>>>> 0716d42e
from typing import runtime_checkable

from upath.types._abc import JoinablePath
from upath.types._abc import PathInfo
from upath.types._abc import PathParser
from upath.types._abc import ReadablePath
from upath.types._abc import WritablePath

if TYPE_CHECKING:
    from os import PathLike  # noqa: F401
<<<<<<< HEAD

    if sys.version_info > (3, 11):
        from typing import Self
    else:
        from typing_extensions import Self
=======
>>>>>>> 0716d42e

    if sys.version_info >= (3, 12):
        from typing import TypeAlias
    else:
        TypeAlias = Any

__all__ = [
    "JoinablePath",
    "ReadablePath",
    "WritablePath",
    "JoinablePathLike",
    "ReadablePathLike",
    "WritablePathLike",
    "SupportsPathLike",
<<<<<<< HEAD
    "CompatJoinablePath",
    "CompatReadablePath",
    "CompatWritablePath",
    "CompatOpenablePath",
=======
>>>>>>> 0716d42e
    "PathInfo",
    "StatResultType",
    "PathParser",
    "UPathParser",
    "UNSET_DEFAULT",
]

<<<<<<< HEAD

class VFSPathLike(Protocol):
    def __vfspath__(self) -> str: ...


SupportsPathLike: TypeAlias = "VFSPathLike | PathLike[str]"
JoinablePathLike: TypeAlias = "JoinablePath | SupportsPathLike | str"
ReadablePathLike: TypeAlias = "ReadablePath | SupportsPathLike | str"
WritablePathLike: TypeAlias = "WritablePath | SupportsPathLike | str"
CompatJoinablePathLike: TypeAlias = "CompatJoinablePath | SupportsPathLike | str"
CompatReadablePathLike: TypeAlias = "CompatReadablePath | SupportsPathLike | str"
CompatWritablePathLike: TypeAlias = "CompatWritablePath | SupportsPathLike | str"


class _DefaultValue(enum.Enum):
    UNSET = enum.auto()

=======
>>>>>>> 0716d42e

class VFSPathLike(Protocol):
    def __vfspath__(self) -> str: ...


SupportsPathLike: TypeAlias = "VFSPathLike | PathLike[str]"
JoinablePathLike: TypeAlias = "JoinablePath | SupportsPathLike | str"
ReadablePathLike: TypeAlias = "ReadablePath | SupportsPathLike | str"
WritablePathLike: TypeAlias = "WritablePath | SupportsPathLike | str"


class _DefaultValue(enum.Enum):
    UNSET = enum.auto()


UNSET_DEFAULT: Any = _DefaultValue.UNSET


if sys.version_info >= (3, 14):
    JoinablePath.register(pathlib.PurePath)
    ReadablePath.register(pathlib.Path)
    WritablePath.register(pathlib.Path)
<<<<<<< HEAD
    OpenablePath.register(pathlib.Path)


@runtime_checkable
class CompatJoinablePath(Protocol):
    # not available in Python 3.9.* pathlib:
    #  - `parser`
    #  - `with_segments`
    #  - `__vfspath__`
    #  - `full_match`
    __slots__ = ()

    @property
    def anchor(self) -> str: ...
    @property
    def name(self) -> str: ...
    @property
    def suffix(self) -> str: ...
    @property
    def suffixes(self) -> Sequence[str]: ...
    @property
    def stem(self) -> str: ...

    def with_name(self, name: str) -> Self: ...
    def with_stem(self, stem: str) -> Self: ...
    def with_suffix(self, suffix: str) -> Self: ...

    @property
    def parts(self) -> Sequence[str]: ...

    def joinpath(self, *pathsegments: str) -> Self: ...
    def __truediv__(self, key: str) -> Self: ...
    def __rtruediv__(self, key: str) -> Self: ...

    @property
    def parent(self) -> Self: ...
    @property
    def parents(self) -> Sequence[Self]: ...


@runtime_checkable
class CompatReadablePath(CompatJoinablePath, Protocol):
    # not available in Python 3.9.* pathlib:
    #   - `info`
    #   - `__open_reader__`
    #   - `copy`
    #   - `copy_into`
    #   - `walk`
    __slots__ = ()

    def read_bytes(self) -> bytes: ...

    def read_text(
        self,
        encoding: str | None = None,
        errors: str | None = None,
        newline: str | None = None,
    ) -> str: ...

    def iterdir(self) -> Iterator[Self]: ...

    def glob(self, pattern: str, *, recurse_symlinks: bool = ...) -> Iterator[Self]: ...

    def readlink(self) -> Self: ...


@runtime_checkable
class CompatWritablePath(CompatJoinablePath, Protocol):
    # not available in Python 3.9.* pathlib:
    #   - `__open_writer__`
    #   - `_copy_from`
    __slots__ = ()

    def symlink_to(
        self, target: str | Self, target_is_directory: bool = ...
    ) -> None: ...
    def mkdir(self) -> None: ...

    def write_bytes(self, data: bytes) -> int: ...

    def write_text(
        self,
        data: str,
        encoding: str | None = None,
        errors: str | None = None,
        newline: str | None = None,
    ) -> int: ...


@runtime_checkable
class CompatOpenablePath(CompatReadablePath, CompatWritablePath, Protocol):
    """A path that can be read from and written to."""

    __slots__ = ()

    @overload
    def open(
        self,
        mode: Literal["r", "w", "a"] = "r",
        buffering: int = ...,
        encoding: str = ...,
        errors: str = ...,
        newline: str = ...,
    ) -> TextIO: ...

    @overload
    def open(
        self,
        mode: Literal["rb", "wb", "ab"],
        buffering: int = ...,
        encoding: str = ...,
        errors: str = ...,
        newline: str = ...,
    ) -> BinaryIO: ...

    def open(
        self,
        mode: str = "r",
        buffering: int = -1,
        encoding: str | None = None,
        errors: str | None = None,
        newline: str | None = None,
    ) -> IO[Any]: ...
=======
>>>>>>> 0716d42e


class StatResultType(Protocol):
    """duck-type for os.stat_result"""

    @property
    def st_mode(self) -> int: ...
    @property
    def st_ino(self) -> int: ...
    @property
    def st_dev(self) -> int: ...
    @property
    def st_nlink(self) -> int: ...
    @property
    def st_uid(self) -> int: ...
    @property
    def st_gid(self) -> int: ...
    @property
    def st_size(self) -> int: ...
    @property
    def st_atime(self) -> float: ...
    @property
    def st_mtime(self) -> float: ...
    @property
    def st_ctime(self) -> float: ...
    @property
    def st_atime_ns(self) -> int: ...
    @property
    def st_mtime_ns(self) -> int: ...
    @property
    def st_ctime_ns(self) -> int: ...
    @property
    def st_birthtime(self) -> float: ...
    @property
    def st_birthtime_ns(self) -> int: ...


@runtime_checkable
class UPathParser(PathParser, Protocol):
    """duck-type for upath.core.UPathParser"""

    def split(self, path: JoinablePathLike) -> tuple[str, str]: ...
    def splitext(self, path: JoinablePathLike) -> tuple[str, str]: ...
    def normcase(self, path: JoinablePathLike) -> str: ...

    def strip_protocol(self, path: JoinablePathLike) -> str: ...

    def join(
        self,
        path: JoinablePathLike,
        *paths: JoinablePathLike,
    ) -> str: ...

    def isabs(self, path: JoinablePathLike) -> bool: ...

    def splitdrive(self, path: JoinablePathLike) -> tuple[str, str]: ...

    def splitroot(self, path: JoinablePathLike) -> tuple[str, str, str]: ...<|MERGE_RESOLUTION|>--- conflicted
+++ resolved
@@ -6,11 +6,6 @@
 from typing import TYPE_CHECKING
 from typing import Any
 from typing import Protocol
-<<<<<<< HEAD
-from typing import TextIO
-from typing import overload
-=======
->>>>>>> 0716d42e
 from typing import runtime_checkable
 
 from upath.types._abc import JoinablePath
@@ -21,14 +16,6 @@
 
 if TYPE_CHECKING:
     from os import PathLike  # noqa: F401
-<<<<<<< HEAD
-
-    if sys.version_info > (3, 11):
-        from typing import Self
-    else:
-        from typing_extensions import Self
-=======
->>>>>>> 0716d42e
 
     if sys.version_info >= (3, 12):
         from typing import TypeAlias
@@ -43,13 +30,6 @@
     "ReadablePathLike",
     "WritablePathLike",
     "SupportsPathLike",
-<<<<<<< HEAD
-    "CompatJoinablePath",
-    "CompatReadablePath",
-    "CompatWritablePath",
-    "CompatOpenablePath",
-=======
->>>>>>> 0716d42e
     "PathInfo",
     "StatResultType",
     "PathParser",
@@ -57,26 +37,6 @@
     "UNSET_DEFAULT",
 ]
 
-<<<<<<< HEAD
-
-class VFSPathLike(Protocol):
-    def __vfspath__(self) -> str: ...
-
-
-SupportsPathLike: TypeAlias = "VFSPathLike | PathLike[str]"
-JoinablePathLike: TypeAlias = "JoinablePath | SupportsPathLike | str"
-ReadablePathLike: TypeAlias = "ReadablePath | SupportsPathLike | str"
-WritablePathLike: TypeAlias = "WritablePath | SupportsPathLike | str"
-CompatJoinablePathLike: TypeAlias = "CompatJoinablePath | SupportsPathLike | str"
-CompatReadablePathLike: TypeAlias = "CompatReadablePath | SupportsPathLike | str"
-CompatWritablePathLike: TypeAlias = "CompatWritablePath | SupportsPathLike | str"
-
-
-class _DefaultValue(enum.Enum):
-    UNSET = enum.auto()
-
-=======
->>>>>>> 0716d42e
 
 class VFSPathLike(Protocol):
     def __vfspath__(self) -> str: ...
@@ -99,132 +59,6 @@
     JoinablePath.register(pathlib.PurePath)
     ReadablePath.register(pathlib.Path)
     WritablePath.register(pathlib.Path)
-<<<<<<< HEAD
-    OpenablePath.register(pathlib.Path)
-
-
-@runtime_checkable
-class CompatJoinablePath(Protocol):
-    # not available in Python 3.9.* pathlib:
-    #  - `parser`
-    #  - `with_segments`
-    #  - `__vfspath__`
-    #  - `full_match`
-    __slots__ = ()
-
-    @property
-    def anchor(self) -> str: ...
-    @property
-    def name(self) -> str: ...
-    @property
-    def suffix(self) -> str: ...
-    @property
-    def suffixes(self) -> Sequence[str]: ...
-    @property
-    def stem(self) -> str: ...
-
-    def with_name(self, name: str) -> Self: ...
-    def with_stem(self, stem: str) -> Self: ...
-    def with_suffix(self, suffix: str) -> Self: ...
-
-    @property
-    def parts(self) -> Sequence[str]: ...
-
-    def joinpath(self, *pathsegments: str) -> Self: ...
-    def __truediv__(self, key: str) -> Self: ...
-    def __rtruediv__(self, key: str) -> Self: ...
-
-    @property
-    def parent(self) -> Self: ...
-    @property
-    def parents(self) -> Sequence[Self]: ...
-
-
-@runtime_checkable
-class CompatReadablePath(CompatJoinablePath, Protocol):
-    # not available in Python 3.9.* pathlib:
-    #   - `info`
-    #   - `__open_reader__`
-    #   - `copy`
-    #   - `copy_into`
-    #   - `walk`
-    __slots__ = ()
-
-    def read_bytes(self) -> bytes: ...
-
-    def read_text(
-        self,
-        encoding: str | None = None,
-        errors: str | None = None,
-        newline: str | None = None,
-    ) -> str: ...
-
-    def iterdir(self) -> Iterator[Self]: ...
-
-    def glob(self, pattern: str, *, recurse_symlinks: bool = ...) -> Iterator[Self]: ...
-
-    def readlink(self) -> Self: ...
-
-
-@runtime_checkable
-class CompatWritablePath(CompatJoinablePath, Protocol):
-    # not available in Python 3.9.* pathlib:
-    #   - `__open_writer__`
-    #   - `_copy_from`
-    __slots__ = ()
-
-    def symlink_to(
-        self, target: str | Self, target_is_directory: bool = ...
-    ) -> None: ...
-    def mkdir(self) -> None: ...
-
-    def write_bytes(self, data: bytes) -> int: ...
-
-    def write_text(
-        self,
-        data: str,
-        encoding: str | None = None,
-        errors: str | None = None,
-        newline: str | None = None,
-    ) -> int: ...
-
-
-@runtime_checkable
-class CompatOpenablePath(CompatReadablePath, CompatWritablePath, Protocol):
-    """A path that can be read from and written to."""
-
-    __slots__ = ()
-
-    @overload
-    def open(
-        self,
-        mode: Literal["r", "w", "a"] = "r",
-        buffering: int = ...,
-        encoding: str = ...,
-        errors: str = ...,
-        newline: str = ...,
-    ) -> TextIO: ...
-
-    @overload
-    def open(
-        self,
-        mode: Literal["rb", "wb", "ab"],
-        buffering: int = ...,
-        encoding: str = ...,
-        errors: str = ...,
-        newline: str = ...,
-    ) -> BinaryIO: ...
-
-    def open(
-        self,
-        mode: str = "r",
-        buffering: int = -1,
-        encoding: str | None = None,
-        errors: str | None = None,
-        newline: str | None = None,
-    ) -> IO[Any]: ...
-=======
->>>>>>> 0716d42e
 
 
 class StatResultType(Protocol):
