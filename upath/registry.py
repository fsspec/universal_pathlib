--- conflicted
+++ resolved
@@ -63,12 +63,8 @@
         "abfss": "upath.implementations.cloud.AzurePath",
         "adl": "upath.implementations.cloud.AzurePath",
         "az": "upath.implementations.cloud.AzurePath",
-<<<<<<< HEAD
-        "file": "upath.implementations.local.FilePath",
-=======
         "file": "upath.implementations.local.LocalPath",
         "local": "upath.implementations.local.LocalPath",
->>>>>>> a7cc6e6e
         "gcs": "upath.implementations.cloud.GCSPath",
         "gs": "upath.implementations.cloud.GCSPath",
         "hdfs": "upath.implementations.hdfs.HDFSPath",
