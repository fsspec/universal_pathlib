import random
import string

import pytest
<<<<<<< HEAD
from fsspec.registry import known_implementations as fsspec_known_implementations
=======
from fsspec.implementations.local import LocalFileSystem
from fsspec.registry import _registry as fsspec_registry_private
from fsspec.registry import known_implementations as fsspec_known_implementations
from fsspec.registry import register_implementation as fsspec_register_implementation
>>>>>>> b11bf8e7
from fsspec.registry import registry as fsspec_registry

from upath import UPath
from upath.registry import available_implementations
from upath.registry import get_upath_class
from upath.registry import register_implementation

IMPLEMENTATIONS = {
    "abfs",
    "abfss",
    "adl",
    "az",
    "data",
    "file",
    "gcs",
    "gs",
    "hdfs",
    "http",
    "https",
    "local",
    "memory",
    "s3",
    "s3a",
    "sftp",
    "smb",
    "ssh",
    "webdav",
    "webdav+http",
    "webdav+https",
    "github",
}


@pytest.fixture(autouse=True)
def reset_registry():
    from upath.registry import _registry

    try:
        yield
    finally:
        _registry._m.maps[0].clear()  # type: ignore


@pytest.fixture()
def fake_entrypoint():
    from importlib.metadata import EntryPoint

    from upath.registry import _registry

    ep = EntryPoint(
        name="myeps",
        value="upath.core:UPath",
        group="universal_pathlib.implementations",
    )
    old_registry = _registry._entries.copy()

    try:
        _registry._entries["myeps"] = ep
        yield
    finally:
        _registry._entries.clear()
        _registry._entries.update(old_registry)


def test_available_implementations():
    impl = available_implementations()
    assert len(impl) == len(set(impl))
    assert set(impl) == IMPLEMENTATIONS


@pytest.fixture
def fake_registered_proto():
    fake_proto = "".join(random.choices(string.ascii_lowercase, k=8))

    class FakeRandomFS(LocalFileSystem):
        protocol = fake_proto

    fsspec_register_implementation(fake_proto, FakeRandomFS)
    try:
        yield fake_proto
    finally:
        fsspec_registry_private.pop(fake_proto, None)


def test_available_implementations_with_fallback(fake_registered_proto):
    impl = available_implementations(fallback=True)
<<<<<<< HEAD
=======
    assert fake_registered_proto in impl
>>>>>>> b11bf8e7
    assert set(impl) == IMPLEMENTATIONS.union(
        {
            *fsspec_known_implementations,
            *fsspec_registry,
        }
    )


def test_available_implementations_with_entrypoint(fake_entrypoint):
    impl = available_implementations()
    assert set(impl) == IMPLEMENTATIONS.union({"myeps"})


def test_register_implementation():
    class MyProtoPath(UPath):
        pass

    register_implementation("myproto", MyProtoPath)

    assert get_upath_class("myproto") is MyProtoPath


def test_register_implementation_wrong_input():
    with pytest.raises(TypeError):
        register_implementation(None, UPath)  # type: ignore
    with pytest.raises(ValueError):
        register_implementation("incorrect**protocol", UPath)
    with pytest.raises(ValueError):
        register_implementation("myproto", object, clobber=True)  # type: ignore
    with pytest.raises(ValueError):
        register_implementation("file", UPath, clobber=False)
    assert set(available_implementations()) == IMPLEMENTATIONS


@pytest.mark.parametrize("protocol", IMPLEMENTATIONS)
def test_get_upath_class(protocol):
    upath_cls = get_upath_class("file")
    assert issubclass(upath_cls, UPath)


def test_get_upath_class_without_implementation(clear_registry):
    with pytest.warns(
        UserWarning, match="UPath 'mock' filesystem not explicitly implemented."
    ):
        upath_cls = get_upath_class("mock")
    assert issubclass(upath_cls, UPath)


def test_get_upath_class_without_implementation_no_fallback(clear_registry):
    assert get_upath_class("mock", fallback=False) is None


def test_get_upath_class_unknown_protocol(clear_registry):
    assert get_upath_class("doesnotexist") is None


def test_get_upath_class_from_entrypoint(fake_entrypoint):
    assert issubclass(get_upath_class("myeps"), UPath)


@pytest.mark.parametrize(
    "protocol", [pytest.param("", id="empty-str"), pytest.param(None, id="none")]
)
def test_get_upath_class_falsey_protocol(protocol):
    assert issubclass(get_upath_class(protocol), UPath)<|MERGE_RESOLUTION|>--- conflicted
+++ resolved
@@ -2,14 +2,10 @@
 import string
 
 import pytest
-<<<<<<< HEAD
-from fsspec.registry import known_implementations as fsspec_known_implementations
-=======
 from fsspec.implementations.local import LocalFileSystem
 from fsspec.registry import _registry as fsspec_registry_private
 from fsspec.registry import known_implementations as fsspec_known_implementations
 from fsspec.registry import register_implementation as fsspec_register_implementation
->>>>>>> b11bf8e7
 from fsspec.registry import registry as fsspec_registry
 
 from upath import UPath
@@ -96,10 +92,7 @@
 
 def test_available_implementations_with_fallback(fake_registered_proto):
     impl = available_implementations(fallback=True)
-<<<<<<< HEAD
-=======
     assert fake_registered_proto in impl
->>>>>>> b11bf8e7
     assert set(impl) == IMPLEMENTATIONS.union(
         {
             *fsspec_known_implementations,
