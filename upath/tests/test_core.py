import os
import pathlib
import pickle
import sys
import warnings
from typing import Mapping
from urllib.parse import SplitResult

import pytest

from upath import UPath
from upath.implementations.cloud import GCSPath
from upath.implementations.cloud import S3Path

from .cases import BaseTests
from .utils import only_on_windows
from .utils import skip_on_windows


@skip_on_windows
def test_posix_path(local_testdir):
    assert isinstance(UPath(local_testdir), pathlib.PosixPath)


@only_on_windows
def test_windows_path(local_testdir):
    assert isinstance(UPath(local_testdir), pathlib.WindowsPath)


def test_UPath_untested_protocol_warning(clear_registry):
    with warnings.catch_warnings(record=True) as w:
        _ = UPath("mock:/")
        assert len(w) == 1
        assert issubclass(w[-1].category, UserWarning)
        assert "mock" in str(w[-1].message)


def test_UPath_file_protocol_no_warning():
    with warnings.catch_warnings(record=True) as w:
        _ = UPath("file:/")
        assert len(w) == 0


class TestUpath(BaseTests):
    @pytest.fixture(autouse=True)
    def path(self, local_testdir):
        with warnings.catch_warnings():
            warnings.simplefilter("ignore")

            # On Windows the path needs to be prefixed with `/`, because
            # `UPath` implements `_posix_flavour`, which requires a `/` root
            # in order to correctly deserialize pickled objects
            root = "/" if sys.platform.startswith("win") else ""
            self.path = UPath(f"mock:{root}{local_testdir}")

    def test_fsspec_compat(self):
        pass

    def test_cwd(self):
        pth = type(self.path).cwd()
        assert str(pth) == os.getcwd()
        assert isinstance(pth, pathlib.Path)
        assert isinstance(pth, UPath)

    def test_home(self):
        pth = type(self.path).home()
        assert str(pth) == os.path.expanduser("~")
        assert isinstance(pth, pathlib.Path)
        assert isinstance(pth, UPath)


def test_multiple_backend_paths(local_testdir):
    path = "s3://bucket/"
    s3_path = UPath(path, anon=True)
    assert s3_path.joinpath("text.txt")._url.scheme == "s3"
    path = f"file://{local_testdir}"
    UPath(path)
    assert s3_path.joinpath("text1.txt")._url.scheme == "s3"


def test_constructor_accept_path(local_testdir):
    path = UPath(pathlib.Path(local_testdir))
    assert str(path) == str(pathlib.Path(local_testdir))


def test_constructor_accept_upath(local_testdir):
    path = UPath(UPath(local_testdir))
    assert str(path) == str(pathlib.Path(local_testdir))


def test_subclass(local_testdir):
    class MyPath(UPath):
        pass

    path = MyPath(local_testdir)
    assert str(path) == str(pathlib.Path(local_testdir))
    assert issubclass(MyPath, UPath)
    assert isinstance(path, pathlib.Path)


def test_subclass_with_gcs():
    path = UPath("gcs://bucket", anon=True)
    assert isinstance(path, UPath)
    assert isinstance(path, pathlib.Path)


def test_instance_check(local_testdir):
    upath = UPath(local_testdir)
    # test instance check passes
    assert isinstance(upath, pathlib.Path)
    assert isinstance(upath, UPath)


def test_instance_check_local_uri(local_testdir):
    upath = UPath(f"file://{local_testdir}")
    assert isinstance(upath, pathlib.Path)
    assert isinstance(upath, UPath)


@pytest.mark.xfail(sys.version_info >= (3, 12), reason="requires python<3.12")
def test_new_method(local_testdir):
    path = UPath.__new__(pathlib.Path, local_testdir)
    assert str(path) == str(pathlib.Path(local_testdir))
    assert isinstance(path, pathlib.Path)
    assert isinstance(path, UPath)


PATHS = (
    ("path", "storage_options", "module", "object_type"),
    (
        ("/tmp/abc", {}, None, pathlib.Path),
        ("s3://bucket/folder", {"anon": True}, "s3fs", S3Path),
        ("gs://bucket/folder", {"token": "anon"}, "gcsfs", GCSPath),
    ),
)


@pytest.mark.parametrize(*PATHS)
def test_create_from_type(path, storage_options, module, object_type):
    """Test that derived paths use same fs instance."""
    if module:
        # skip if module cannot be imported
        pytest.importorskip(module)
    upath = UPath(path, **storage_options)
    # test expected object type
    assert isinstance(upath, object_type)
    cast = type(upath)
    parent = upath.parent
    # test derived object is same type
    assert isinstance(parent, cast)
    # test that created fs uses fsspec instance cache
    assert upath.fs is parent.fs
    new = cast(str(parent), **storage_options)
    # test that object cast is same type
    assert isinstance(new, cast)


def test_list_args():
    path_a = UPath("gcs://bucket", "folder")
    path_b = UPath("gcs://bucket") / "folder"

    assert str(path_a) == str(path_b)
    assert path_a.root == path_b.root
    assert path_a.drive == path_b.drive
    assert path_a.parts == path_b.parts
    assert path_a._url == path_b._url


def test_child_path():
    path_a = UPath("gcs://bucket/folder")
    path_b = UPath("gcs://bucket") / "folder"

    assert str(path_a) == str(path_b)
    assert path_a.root == path_b.root
    assert path_a.drive == path_b.drive
    assert path_a.parts == path_b.parts
    assert path_a._url == path_b._url


def test_pickling():
    path = UPath("gcs://bucket/folder", token="anon")
    pickled_path = pickle.dumps(path)
    recovered_path = pickle.loads(pickled_path)

    assert type(path) is type(recovered_path)
    assert str(path) == str(recovered_path)
    assert path.storage_options == recovered_path.storage_options


def test_pickling_child_path():
    path = UPath("gcs://bucket", token="anon") / "subfolder" / "subsubfolder"
    pickled_path = pickle.dumps(path)
    recovered_path = pickle.loads(pickled_path)

    assert type(path) is type(recovered_path)
    assert str(path) == str(recovered_path)
    assert path.drive == recovered_path.drive
    assert path.root == recovered_path.root
    assert path.parts == recovered_path.parts
    assert path.storage_options == recovered_path.storage_options


def test_copy_path():
    path = UPath("gcs://bucket/folder", token="anon")
    copy_path = UPath(path)

    assert type(path) is type(copy_path)
    assert str(path) == str(copy_path)
    assert path.drive == copy_path.drive
    assert path.root == copy_path.root
    assert path.parts == copy_path.parts
    assert path.storage_options == copy_path.storage_options


def test_copy_path_posix():
    path = UPath("/tmp/folder")
    copy_path = UPath(path)

    assert type(path) is type(copy_path)
    assert str(path) == str(copy_path)
    assert path.drive == copy_path.drive
    assert path.root == copy_path.root
    assert path.parts == copy_path.parts


def test_copy_path_append():
    path = UPath("/tmp/folder")
    copy_path = UPath(path, "folder2")

    assert type(path) is type(copy_path)
    assert str(path / "folder2") == str(copy_path)

    path = UPath("/tmp/folder")
    copy_path = UPath(path, "folder2/folder3")

    assert str(path / "folder2" / "folder3") == str(copy_path)

    path = UPath("/tmp/folder")
    copy_path = UPath(path, "folder2", "folder3")

    assert str(path / "folder2" / "folder3") == str(copy_path)


@pytest.mark.parametrize(
    "urlpath",
    [
        os.getcwd(),
        pathlib.Path.cwd().as_uri(),
        pytest.param(
            "mock:///abc",
            marks=pytest.mark.skipif(
                os.name == "nt",
                reason="_url not well defined for mock filesystem on windows",
            ),
        ),
    ],
)
def test_access_to_private_kwargs_and_url(urlpath):
    # fixme: this should be deprecated...
    pth = UPath(urlpath)
    assert isinstance(pth._kwargs, Mapping)
    assert pth._kwargs == {}
    assert isinstance(pth._url, SplitResult)
    assert pth._url.scheme == "" or pth._url.scheme in pth.fs.protocol
    assert pth._url.path == pth.path
    subpth = pth / "foo"
    assert subpth._kwargs == {}
    assert isinstance(subpth._url, SplitResult)
    assert subpth._url.scheme == "" or subpth._url.scheme in subpth.fs.protocol
    assert subpth._url.path == subpth.path


def test_copy_path_append_kwargs():
    path = UPath("gcs://bucket/folder", anon=True)
    copy_path = UPath(path, anon=False)

    assert type(path) is type(copy_path)
    assert str(path) == str(copy_path)
    assert not copy_path.storage_options["anon"]
    assert path.storage_options["anon"]


def test_relative_to():
    assert "s3://test_bucket/file.txt" == str(
        UPath("s3://test_bucket/file.txt").relative_to(UPath("s3://test_bucket"))
    )

    with pytest.raises(ValueError):
        UPath("s3://test_bucket/file.txt").relative_to(UPath("gcs://test_bucket"))

    with pytest.raises(ValueError):
        UPath("s3://test_bucket/file.txt", anon=True).relative_to(
            UPath("s3://test_bucket", anon=False)
        )


def test_uri_parsing():
    assert (
        str(UPath("http://www.example.com//a//b/")) == "http://www.example.com//a//b/"
    )


NORMALIZATIONS = (
    ("unnormalized", "normalized"),
    (
        # Expected normalization results according to curl
        ("http://example.com", "http://example.com/"),
        ("http://example.com/", "http://example.com/"),
        ("http://example.com/a", "http://example.com/a"),
        ("http://example.com//a", "http://example.com//a"),
        ("http://example.com///a", "http://example.com///a"),
        ("http://example.com////a", "http://example.com////a"),
        ("http://example.com/a/.", "http://example.com/a/"),
        ("http://example.com/a/./", "http://example.com/a/"),
        ("http://example.com/a/./b", "http://example.com/a/b"),
        ("http://example.com/a/.//", "http://example.com/a//"),
        ("http://example.com/a/.//b", "http://example.com/a//b"),
        ("http://example.com/a//.", "http://example.com/a//"),
        ("http://example.com/a//./", "http://example.com/a//"),
        ("http://example.com/a//./b", "http://example.com/a//b"),
        ("http://example.com/a//.//", "http://example.com/a///"),
        ("http://example.com/a//.//b", "http://example.com/a///b"),
        ("http://example.com/a/..", "http://example.com/"),
        ("http://example.com/a/../", "http://example.com/"),
        ("http://example.com/a/../.", "http://example.com/"),
        ("http://example.com/a/../..", "http://example.com/"),
        ("http://example.com/a/../../", "http://example.com/"),
        ("http://example.com/a/../..//", "http://example.com//"),
        ("http://example.com/a/..//", "http://example.com//"),
        ("http://example.com/a/..//.", "http://example.com//"),
        ("http://example.com/a/..//..", "http://example.com/"),
        ("http://example.com/a/../b", "http://example.com/b"),
        ("http://example.com/a/..//b", "http://example.com//b"),
        ("http://example.com/a//..", "http://example.com/a/"),
        ("http://example.com/a//../", "http://example.com/a/"),
        ("http://example.com/a//../.", "http://example.com/a/"),
        ("http://example.com/a//../..", "http://example.com/"),
        ("http://example.com/a//../../", "http://example.com/"),
        ("http://example.com/a//../..//", "http://example.com//"),
        ("http://example.com/a//..//..", "http://example.com/a/"),
        ("http://example.com/a//../b", "http://example.com/a/b"),
        ("http://example.com/a//..//", "http://example.com/a//"),
        ("http://example.com/a//..//.", "http://example.com/a//"),
        ("http://example.com/a//..//b", "http://example.com/a//b"),
        # Normalization with and without an authority component
<<<<<<< HEAD
        ("memory:/a/b/..", "memory:///a/"),
        ("memory:/a/b/../..", "memory:///"),
        ("memory:/a/b/../../..", "memory:///"),
        ("memory://a/b/..", "memory:///a/"),
        ("memory://a/b/../..", "memory:///"),
        ("memory://a/b/../../..", "memory:///"),
        ("memory:///a/b/..", "memory:///a/"),
        ("memory:///a/b/../..", "memory:///"),
        ("memory:///a/b/../../..", "memory:///"),
=======
        ("memory:/a/b/..", "memory://a/"),
        ("memory:/a/b/.", "memory://a/b/"),
        ("memory:/a/b/../..", "memory://"),
        ("memory:/a/b/../../..", "memory://"),
        ("memory://a/b/.", "memory://a/b/"),
        ("memory://a/b/..", "memory://a/"),
        ("memory://a/b/../..", "memory://"),
        ("memory://a/b/../../..", "memory://"),
        ("memory:///a/b/.", "memory://a/b/"),
        ("memory:///a/b/..", "memory://a/"),
        ("memory:///a/b/../..", "memory://"),
        ("memory:///a/b/../../..", "memory://"),
>>>>>>> a7cc6e6e
    ),
)


@pytest.mark.parametrize(*NORMALIZATIONS)
def test_normalize(unnormalized, normalized):
    expected = UPath(normalized)
    # Normalise only, do not attempt to follow redirects for http:// paths here
    result = UPath.resolve(UPath(unnormalized))
    if expected.protocol == "memory":
        pass
    assert expected == result
    assert str(expected) == str(result)<|MERGE_RESOLUTION|>--- conflicted
+++ resolved
@@ -343,17 +343,6 @@
         ("http://example.com/a//..//.", "http://example.com/a//"),
         ("http://example.com/a//..//b", "http://example.com/a//b"),
         # Normalization with and without an authority component
-<<<<<<< HEAD
-        ("memory:/a/b/..", "memory:///a/"),
-        ("memory:/a/b/../..", "memory:///"),
-        ("memory:/a/b/../../..", "memory:///"),
-        ("memory://a/b/..", "memory:///a/"),
-        ("memory://a/b/../..", "memory:///"),
-        ("memory://a/b/../../..", "memory:///"),
-        ("memory:///a/b/..", "memory:///a/"),
-        ("memory:///a/b/../..", "memory:///"),
-        ("memory:///a/b/../../..", "memory:///"),
-=======
         ("memory:/a/b/..", "memory://a/"),
         ("memory:/a/b/.", "memory://a/b/"),
         ("memory:/a/b/../..", "memory://"),
@@ -366,7 +355,6 @@
         ("memory:///a/b/..", "memory://a/"),
         ("memory:///a/b/../..", "memory://"),
         ("memory:///a/b/../../..", "memory://"),
->>>>>>> a7cc6e6e
     ),
 )
 
