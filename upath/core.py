from __future__ import annotations

import os
import sys
import warnings
from abc import ABCMeta
from abc import abstractmethod
from collections.abc import Iterator
from collections.abc import Mapping
from collections.abc import Sequence
from copy import copy
<<<<<<< HEAD
from pathlib import Path
from pathlib import PurePath
=======
>>>>>>> eb082315
from types import MappingProxyType
from typing import IO
from typing import TYPE_CHECKING
from typing import Any
from typing import BinaryIO
from typing import Literal
from typing import TextIO
from typing import overload
from urllib.parse import SplitResult
from urllib.parse import urlsplit

from fsspec.registry import get_filesystem_class
from fsspec.spec import AbstractFileSystem

<<<<<<< HEAD
from upath._chain import DEFAULT_CHAIN_PARSER
from upath._chain import CurrentChainSegment
from upath._chain import FSSpecChainParser
from upath._compat import FSSpecAccessorShim
from upath._compat import PathlibPathShim
from upath._compat import method_and_classmethod
from upath._compat import str_remove_prefix
from upath._compat import str_remove_suffix
=======
>>>>>>> eb082315
from upath._flavour import LazyFlavourDescriptor
from upath._flavour import upath_get_kwargs_from_url
from upath._flavour import upath_urijoin
from upath._protocol import compatible_protocol
from upath._protocol import get_upath_protocol
from upath._stat import UPathStatResult
from upath.registry import get_upath_class
from upath.types import UNSET_DEFAULT
from upath.types import JoinablePathLike
from upath.types import OpenablePath
from upath.types import PathInfo
from upath.types import ReadablePathLike
from upath.types import UPathParser
from upath.types import WritablePathLike

if TYPE_CHECKING:
    if sys.version_info >= (3, 11):
        from typing import Self
    else:
        from typing_extensions import Self


__all__ = ["UPath"]


_FSSPEC_HAS_WORKING_GLOB = None


def _check_fsspec_has_working_glob():
    global _FSSPEC_HAS_WORKING_GLOB
    from fsspec.implementations.memory import MemoryFileSystem

    m = type("_M", (MemoryFileSystem,), {"store": {}, "pseudo_dirs": [""]})()
    m.touch("a.txt")
    m.touch("f/b.txt")
    g = _FSSPEC_HAS_WORKING_GLOB = len(m.glob("**/*.txt")) == 2
    return g


def _make_instance(cls, args, kwargs):
    """helper for pickling UPath instances"""
    return cls(*args, **kwargs)


def _explode_path(path, parser):
    split = parser.split
    path = parser.strip_protocol(path)
    parent, name = parser.split(path)
    names = []
    while path != parent:
        names.append(name)
        path = parent
        parent, name = split(path)
    return path, names


def _buffering2blocksize(mode: str, buffering: int) -> int | None:
    if not isinstance(buffering, int):
        raise TypeError("buffering must be an integer")
    if buffering == 0:  # buffering disabled
        if "b" not in mode:  # text mode
            raise ValueError("can't have unbuffered text I/O")
        return buffering
    elif buffering == -1:
        return None
    else:
        return buffering


if sys.version_info >= (3, 11):
    _UPathMeta = ABCMeta

else:

<<<<<<< HEAD
class UPath(PathlibPathShim, Path):
    __slots__ = (
        "_chain",
        "_fs_cached",
        *PathlibPathShim.__missing_py312_slots__,
        "__drv",
        "__root",
        "__parts",
    )

    if TYPE_CHECKING:
        # public
        anchor: str
        drive: str
        parent: Self
        parents: Sequence[Self]
        parts: tuple[str, ...]
        root: str
        stem: str
        suffix: str
        suffixes: list[str]

        def with_name(self, name: str) -> Self: ...
        def with_stem(self, stem: str) -> Self: ...
        def with_suffix(self, suffix: str) -> Self: ...

        # private attributes
        _chain: CurrentChainSegment
        _fs_cached: AbstractFileSystem
        _tail: str
=======
    class _UPathMeta(ABCMeta):
        # pathlib 3.9 and 3.10 supported `Path[str]` but
        # did not return a GenericAlias but the class itself?
        def __getitem__(cls, key):
            return cls

>>>>>>> eb082315

class _UPathMixin(metaclass=_UPathMeta):
    __slots__ = ()

    @property
    @abstractmethod
    def parser(self) -> UPathParser:
        raise NotImplementedError

    @property
    @abstractmethod
    def _protocol(self) -> str:
        raise NotImplementedError

    @_protocol.setter
    def _protocol(self, value: str) -> None:
        raise NotImplementedError

    @property
    @abstractmethod
    def _storage_options(self) -> dict[str, Any]:
        raise NotImplementedError

    @_storage_options.setter
    def _storage_options(self, value: dict[str, Any]) -> None:
        raise NotImplementedError

    @property
    @abstractmethod
    def _fs_cached(self) -> AbstractFileSystem:
        raise NotImplementedError

    @_fs_cached.setter
    def _fs_cached(self, value: AbstractFileSystem):
        raise NotImplementedError

    @property
    @abstractmethod
    def _raw_urlpaths(self) -> Sequence[JoinablePathLike]:
        raise NotImplementedError

    @_raw_urlpaths.setter
    def _raw_urlpaths(self, value: Sequence[JoinablePathLike]) -> None:
        raise NotImplementedError

    # === upath.UPath PUBLIC ADDITIONAL API ===========================

    @property
    def protocol(self) -> str:
        """The fsspec protocol for the path."""
        return self._protocol

    @property
    def storage_options(self) -> Mapping[str, Any]:
        """The fsspec storage options for the path."""
        return MappingProxyType(self._storage_options)

    @property
    def fs(self) -> AbstractFileSystem:
        """The cached fsspec filesystem instance for the path."""
        try:
            return self._fs_cached
        except AttributeError:
            fs = self._fs_cached = self._fs_factory(
                str(self), self.protocol, self.storage_options
            )
            return fs

    @property
    def path(self) -> str:
        """The path that a fsspec filesystem can use."""
        return self.parser.strip_protocol(self.__str__())

    def joinuri(self, uri: JoinablePathLike) -> UPath:
        """Join with urljoin behavior for UPath instances"""
        # short circuit if the new uri uses a different protocol
        other_protocol = get_upath_protocol(uri)
        if other_protocol and other_protocol != self._protocol:
            return UPath(uri)
        return UPath(
            upath_urijoin(str(self), str(uri)),
            protocol=other_protocol or self._protocol,
            **self.storage_options,
        )

    # === upath.UPath CUSTOMIZABLE API ================================

    @classmethod
    def _transform_init_args(
        cls,
        args: tuple[JoinablePathLike, ...],
        protocol: str,
        storage_options: dict[str, Any],
    ) -> tuple[tuple[JoinablePathLike, ...], str, dict[str, Any]]:
        """allow customization of init args in subclasses"""
        return args, protocol, storage_options

    @classmethod
    def _parse_storage_options(
        cls,
        urlpath: str,
        protocol: str,
        storage_options: Mapping[str, Any],
    ) -> dict[str, Any]:
        """Parse storage_options from the urlpath"""
        pth_storage_options = upath_get_kwargs_from_url(urlpath)
        return {**pth_storage_options, **storage_options}

    @classmethod
    def _fs_factory(
        cls,
        urlpath: str,
        protocol: str,
        storage_options: Mapping[str, Any],
    ) -> AbstractFileSystem:
        """Instantiate the filesystem_spec filesystem class"""
        fs_cls = get_filesystem_class(protocol)
        so_dct = fs_cls._get_kwargs_from_urls(urlpath)
        so_dct.update(storage_options)
        return fs_cls(**storage_options)

    # === upath.UPath constructor =====================================

    _protocol_dispatch: bool | None = None

    def __new__(
        cls,
<<<<<<< HEAD
        *args,
        protocol: str | None = None,
        chain_parser: FSSpecChainParser = DEFAULT_CHAIN_PARSER,
=======
        *args: JoinablePathLike,
        protocol: str | None = None,
>>>>>>> eb082315
        **storage_options: Any,
    ) -> UPath:
        # narrow type
        assert issubclass(cls, UPath), "_UPathMixin should never be instantiated"

        # fill empty arguments
        if not args:
            args = (".",)

        # create a copy if UPath class
        part0, *parts = args
        if not parts and not storage_options and isinstance(part0, cls):
            return copy(part0)

        # deprecate 'scheme'
        if "scheme" in storage_options:
            warnings.warn(
                "use 'protocol' kwarg instead of 'scheme'",
                DeprecationWarning,
                stacklevel=2,
            )
            protocol = storage_options.pop("scheme")

        # determine the protocol
        pth_protocol = get_upath_protocol(
            part0, protocol=protocol, storage_options=storage_options
        )
        # determine which UPath subclass to dispatch to
        if cls._protocol_dispatch or cls._protocol_dispatch is None:
            upath_cls = get_upath_class(protocol=pth_protocol)
            if upath_cls is None:
                raise ValueError(f"Unsupported filesystem: {pth_protocol!r}")
        else:
            # user subclasses can request to disable protocol dispatch
            # by setting MyUPathSubclass._protocol_dispatch to `False`.
            # This will effectively ignore the registered UPath
            # implementations and return an instance of MyUPathSubclass.
            # This can be useful if a subclass wants to extend the UPath
            # api, and it is fine to rely on the default implementation
            # for all supported user protocols.
            upath_cls = cls

        # unparse fsspec chains
        if (
            not isinstance(part0, (str, PurePath))
            and getattr(part0, "__fspath__", None) is not None
        ):
            _p0 = part0.__fspath__()
        else:
            _p0 = str(part0)
        segments = chain_parser.unchain(
            _p0, {"protocol": pth_protocol, **storage_options}
        )
        chain = CurrentChainSegment.from_list(segments)
        if not (cp := chain.current.protocol) == pth_protocol:
            warnings.warn(
                f"Unexpected protocol mismatch {cp!r} != {pth_protocol!r}",
                stacklevel=2,
            )
            chain = chain.replace(chain.current._replace(protocol=pth_protocol))

        # create a new instance
        if cls is UPath:
            # we called UPath() directly, and want an instance based on the
            # provided or detected protocol (i.e. upath_cls)
            obj: UPath = object.__new__(upath_cls)
            obj._chain = chain

            if cls not in upath_cls.mro():
                # we are not in the upath_cls mro, so we need to
                # call __init__ of the upath_cls
                upath_cls.__init__(obj, *args, protocol=pth_protocol, **storage_options)

        elif issubclass(cls, upath_cls):
            # we called a sub- or sub-sub-class of UPath, i.e. S3Path() and the
            # corresponding upath_cls based on protocol is equal-to or a
            # parent-of the cls.
            obj = object.__new__(cls)
            obj._chain = chain

        elif issubclass(cls, UPath):
            # we called a subclass of UPath directly, i.e. S3Path() but the
            # detected protocol would return a non-related UPath subclass, i.e.
            # S3Path("file:///abc"). This behavior is going to raise an error
            # in future versions
            msg_protocol = repr(pth_protocol)
            if not pth_protocol:
                msg_protocol += " (empty string)"
            msg = (
                f"{cls.__name__!s}(...) detected protocol {msg_protocol!s} and"
                f" returns a {upath_cls.__name__} instance that isn't a direct"
                f" subclass of {cls.__name__}. This will raise an exception in"
                " future universal_pathlib versions. To prevent the issue, use"
                " UPath(...) to create instances of unrelated protocols or you"
                f" can instead derive your subclass {cls.__name__!s}(...) from"
                f" {upath_cls.__name__} or alternatively override behavior via"
                f" registering the {cls.__name__} implementation with protocol"
                f" {msg_protocol!s} replacing the default implementation."
            )
            warnings.warn(msg, DeprecationWarning, stacklevel=2)

            obj = object.__new__(upath_cls)
            obj._chain = chain

            upath_cls.__init__(
                obj, *args, protocol=pth_protocol, **storage_options
            )  # type: ignore

        else:
            raise RuntimeError("UPath.__new__ expected cls to be subclass of UPath")

        return obj

    @property
    def _protocol(self) -> str:
        return self._chain.current.protocol

    @_protocol.setter
    def _protocol(self, value: str) -> None:
        self._chain = self._chain.replace(self._chain.current._replace(protocol=value))

    @property
    def _storage_options(self) -> dict[str, Any]:
        return self._chain.current.storage_options

    @_storage_options.setter
    def _storage_options(self, value: dict[str, Any]) -> None:
        self._chain = self._chain.replace(
            self._chain.current._replace(storage_options=value)
        )

    def __init__(
        self,
<<<<<<< HEAD
        *args,
        protocol: str | None = None,
        chain_parser: FSSpecChainParser = DEFAULT_CHAIN_PARSER,
=======
        *args: JoinablePathLike,
        protocol: str | None = None,
>>>>>>> eb082315
        **storage_options: Any,
    ) -> None:
        # allow subclasses to customize __init__ arg parsing
        base_options = getattr(self, "_storage_options", {})
        args, protocol, storage_options = type(self)._transform_init_args(
            args, protocol or self._protocol, {**base_options, **storage_options}
        )
        if self._protocol != protocol and protocol:
            self._protocol = protocol

        # retrieve storage_options
        if args:
            args0 = args[0]
            if isinstance(args0, UPath):
                self._storage_options = {**args0.storage_options, **storage_options}
            else:
                if hasattr(args0, "__fspath__"):
                    _args0 = args0.__fspath__()
                else:
                    _args0 = str(args0)
                self._storage_options = type(self)._parse_storage_options(
                    _args0, protocol, storage_options
                )
        else:
            self._storage_options = storage_options.copy()

        # check that UPath subclasses in args are compatible
        # TODO:
        #   Future versions of UPath could verify that storage_options
        #   can be combined between UPath instances. Not sure if this
        #   is really necessary though. A warning might be enough...
        if not compatible_protocol(self._protocol, *args):
            raise ValueError("can't combine incompatible UPath protocols")

        if hasattr(self, "_raw_urlpaths"):
            return
        self._raw_urlpaths = args

    # --- deprecated attributes ---------------------------------------

    # deprecation
    @property
<<<<<<< HEAD
    def path(self) -> str:
        """The path that a fsspec filesystem can use."""
        return super().__str__()

    def joinuri(self, uri: str | os.PathLike[str]) -> UPath:
        """Join with urljoin behavior for UPath instances"""
        # short circuit if the new uri uses a different protocol
        other_protocol = get_upath_protocol(uri)
        if other_protocol and other_protocol != self._protocol:
            return UPath(uri)
        return UPath(
            upath_urijoin(str(self), str(uri)),
            protocol=other_protocol or self._protocol,
            **self.storage_options,
        )

    # === upath.UPath CUSTOMIZABLE API ================================

    @classmethod
    def _transform_init_args(
        cls,
        args: tuple[str | os.PathLike, ...],
        protocol: str,
        storage_options: dict[str, Any],
    ) -> tuple[tuple[str | os.PathLike, ...], str, dict[str, Any]]:
        """allow customization of init args in subclasses"""
        return args, protocol, storage_options

    @classmethod
    def _parse_storage_options(
        cls, urlpath: str, protocol: str, storage_options: Mapping[str, Any]
    ) -> dict[str, Any]:
        """Parse storage_options from the urlpath"""
        pth_storage_options = upath_get_kwargs_from_url(urlpath)
        return {**pth_storage_options, **storage_options}

    @classmethod
    def _fs_factory(
        cls,
        urlpath: str,
        protocol: str,
        storage_options: Mapping[str, Any],
    ) -> AbstractFileSystem:
        """Instantiate the filesystem_spec filesystem class"""
        fs_cls = get_filesystem_class(protocol)
        so_dct = fs_cls._get_kwargs_from_urls(urlpath)
        so_dct.update(storage_options)
        return fs_cls(**storage_options)
=======
    def _url(self) -> SplitResult:
        # TODO:
        #   _url should be deprecated, but for now there is no good way of
        #   accessing query parameters from urlpaths...
        return urlsplit(self.__str__())
>>>>>>> eb082315


class UPath(_UPathMixin, OpenablePath):
    __slots__ = (
        "_protocol",
        "_storage_options",
        "_fs_cached",
        "_raw_urlpaths",
    )

    if TYPE_CHECKING:
        _protocol: str
        _storage_options: dict[str, Any]
        _fs_cached: bool
        _raw_urlpaths: Sequence[JoinablePathLike]

    # === JoinablePath attributes =====================================

    parser: UPathParser = LazyFlavourDescriptor()  # type: ignore[assignment]

    def with_segments(self, *pathsegments: JoinablePathLike) -> Self:
        return type(self)(
            *pathsegments,
            protocol=self._protocol,
            **self._storage_options,
        )

    def __str__(self) -> str:
        path = self.parser.join(*self._raw_urlpaths)
        if self._protocol:
            if path.startswith(f"{self._protocol}://"):
                return path
            elif path.startswith(f"{self._protocol}:/"):
                return path.replace(":/", "://", 1)
            else:
                return f"{self._protocol}://{path}"
        return path

    def __repr__(self) -> str:
        return f"{type(self).__name__}({self.path!r}, protocol={self._protocol!r})"

    # === JoinablePath overrides ======================================

    @property
    def parts(self) -> Sequence[str]:
        anchor, parts = _explode_path(str(self), self.parser)
        if anchor:
            parts.append(anchor)
        return tuple(reversed(parts))

    def with_name(self, name) -> Self:
        """Return a new path with the file name changed."""
        split = self.parser.split
        if self.parser.sep in name:  # `split(name)[0]`
            raise ValueError(f"Invalid name {name!r}")
        path = str(self)
        path = path.removesuffix(split(path)[1]) + name
        return self.with_segments(path)

    # === ReadablePath attributes =====================================

    @property
    def info(self) -> PathInfo:
        raise NotImplementedError("todo")

    def iterdir(self) -> Iterator[Self]:
        sep = self.parser.sep
        base = self
        if self.parts[-1:] == ("",):
            base = self.parent
        for name in base.fs.listdir(base.path):
            # fsspec returns dictionaries
            if isinstance(name, dict):
                name = name.get("name")
            if name in {".", ".."}:
                # Yielding a path object for these makes little sense
                continue
            # only want the path name with iterdir
            _, _, name = name.removesuffix(sep).rpartition(self.parser.sep)
            yield base.with_segments(str(base), name)

    def __open_rb__(self, buffering: int = -1) -> BinaryIO:
        block_size = _buffering2blocksize("wb", buffering)
        kw = {}
        if block_size is not None:
            kw["block_size"] = block_size
        return self.fs.open(self.path, mode="rb", **kw)

    def readlink(self) -> Self:
        raise NotImplementedError

    # --- WritablePath attributes -------------------------------------

    def symlink_to(
        self,
        target: ReadablePathLike,
        target_is_directory: bool = False,
    ) -> None:
        raise NotImplementedError

    def mkdir(
        self,
        mode: int = 0o777,
        parents: bool = False,
        exist_ok: bool = False,
    ) -> None:
        if parents and not exist_ok and self.exists():
            raise FileExistsError(str(self))
        try:
            self.fs.mkdir(
                self.path,
                create_parents=parents,
                mode=mode,
            )
        except FileExistsError:
            if not exist_ok:
                raise FileExistsError(str(self))
            if not self.is_dir():
                raise FileExistsError(str(self))

    def __open_wb__(self, buffering: int = -1) -> BinaryIO:
        block_size = _buffering2blocksize("wb", buffering)
        kw = {}
        if block_size is not None:
            kw["block_size"] = block_size
        return self.fs.open(self.path, mode="wb", **kw)

    # --- upath overrides ---------------------------------------------

    @overload
    def open(
        self,
        mode: Literal["r", "w", "a"] = ...,
        buffering: int = ...,
        encoding: str = ...,
        errors: str = ...,
        newline: str = ...,
        **fsspec_kwargs: Any,
    ) -> TextIO: ...

    @overload
    def open(
        self,
        mode: Literal["rb", "wb", "ab"] = ...,
        buffering: int = ...,
        encoding: str = ...,
        errors: str = ...,
        newline: str = ...,
        **fsspec_kwargs: Any,
    ) -> BinaryIO: ...

    @overload
    def open(
        self,
        mode: str = ...,
        buffering: int = ...,
        encoding: str | None = ...,
        errors: str | None = ...,
        newline: str | None = ...,
        **fsspec_kwargs: Any,
    ) -> IO[Any]: ...

    def open(
        self,
        mode: str = "r",
        buffering: int = UNSET_DEFAULT,
        encoding: str | None = UNSET_DEFAULT,
        errors: str | None = UNSET_DEFAULT,
        newline: str | None = UNSET_DEFAULT,
        **fsspec_kwargs: Any,
    ) -> IO[Any]:
        """
        Open the file pointed by this path and return a file object, as
        the built-in open() function does.

        Parameters
        ----------
        mode:
            Opening mode. Default is 'r'.
        buffering:
            Default is the block size of the underlying fsspec filesystem.
        encoding:
            Encoding is only used in text mode. Default is None.
        errors:
            Error handling for encoding. Only used in text mode. Default is None.
        newline:
            Newline handling. Only used in text mode. Default is None.
        **fsspec_kwargs:
            Additional options for the fsspec filesystem.
        """
        # match the signature of pathlib.Path.open()
        if buffering is not UNSET_DEFAULT:
            if "block_size" in fsspec_kwargs:
                raise TypeError("cannot specify both 'buffering' and 'block_size'")
            block_size = _buffering2blocksize(mode, buffering)
            if block_size is not None:
                fsspec_kwargs.setdefault("block_size", block_size)
        if encoding is not UNSET_DEFAULT:
            fsspec_kwargs["encoding"] = encoding
        if errors is not UNSET_DEFAULT:
            fsspec_kwargs["errors"] = errors
        if newline is not UNSET_DEFAULT:
            fsspec_kwargs["newline"] = newline
        return self.fs.open(self.path, mode=mode, **fsspec_kwargs)

    # === pathlib.Path ================================================

    def stat(
        self,
        *,
        follow_symlinks=True,
    ) -> UPathStatResult:
        if not follow_symlinks:
            warnings.warn(
                f"{type(self).__name__}.stat(follow_symlinks=False):"
                " is currently ignored.",
                UserWarning,
                stacklevel=2,
            )
        return UPathStatResult.from_info(self.fs.info(self.path))

    def lstat(self) -> UPathStatResult:
        return self.stat(follow_symlinks=False)

    def chmod(self, mode: int, *, follow_symlinks: bool = True) -> None:
        raise NotImplementedError

    def exists(self, *, follow_symlinks=True) -> bool:
        return self.fs.exists(self.path)

    def is_dir(self) -> bool:
        return self.fs.isdir(self.path)

    def is_file(self) -> bool:
        return self.fs.isfile(self.path)

    def is_mount(self) -> bool:
        return False

    def is_symlink(self) -> bool:
        try:
            info = self.fs.info(self.path)
            if "islink" in info:
                return bool(info["islink"])
        except FileNotFoundError:
            return False
        return False

    def is_junction(self) -> bool:
        return False

    def is_block_device(self) -> bool:
        return False

    def is_char_device(self) -> bool:
        return False

    def is_fifo(self) -> bool:
        return False

    def is_socket(self) -> bool:
        return False

    def is_reserved(self) -> bool:
        return False

    def expanduser(self) -> Self:
        return self

    def glob(
        self,
        pattern: str,
        *,
        case_sensitive: bool = UNSET_DEFAULT,
        recurse_symlinks: bool = UNSET_DEFAULT,
    ) -> Iterator[UPath]:
        if case_sensitive is not UNSET_DEFAULT:
            warnings.warn(
                "UPath.glob(): case_sensitive is currently ignored.",
                UserWarning,
                stacklevel=2,
            )
        if recurse_symlinks is not UNSET_DEFAULT:
            warnings.warn(
                "UPath.glob(): recurse_symlinks is currently ignored.",
                UserWarning,
                stacklevel=2,
            )
        path_pattern = self.joinpath(pattern).path
        sep = self.parser.sep
        base = self.fs._strip_protocol(self.path)
        for name in self.fs.glob(path_pattern):
            name = name.removeprefix(base).removeprefix(sep)
            yield self.joinpath(name)

    def rglob(
        self,
        pattern: str,
        *,
        case_sensitive: bool = UNSET_DEFAULT,
        recurse_symlinks: bool = UNSET_DEFAULT,
    ) -> Iterator[UPath]:
        if case_sensitive is not UNSET_DEFAULT:
            warnings.warn(
                "UPath.glob(): case_sensitive is currently ignored.",
                UserWarning,
                stacklevel=2,
            )
        if recurse_symlinks is not UNSET_DEFAULT:
            warnings.warn(
                "UPath.glob(): recurse_symlinks is currently ignored.",
                UserWarning,
                stacklevel=2,
            )
        if _FSSPEC_HAS_WORKING_GLOB is None:
            _check_fsspec_has_working_glob()

        if _FSSPEC_HAS_WORKING_GLOB:
            r_path_pattern = self.joinpath("**", pattern).path
            sep = self.parser.sep
            base = self.fs._strip_protocol(self.path)
            for name in self.fs.glob(r_path_pattern):
                name = name.removeprefix(base).removeprefix(sep)
                yield self.joinpath(name)

        else:
            path_pattern = self.joinpath(pattern).path
            r_path_pattern = self.joinpath("**", pattern).path
            sep = self.parser.sep
            base = self.fs._strip_protocol(self.path)
            seen = set()
            for p in (path_pattern, r_path_pattern):
                for name in self.fs.glob(p):
                    name = name.removeprefix(base).removeprefix(sep)
                    if name in seen:
                        continue
                    else:
                        seen.add(name)
                        yield self.joinpath(name)

    def owner(self) -> str:
        raise NotImplementedError

    def group(self) -> str:
        raise NotImplementedError

    def absolute(self) -> Self:
        return self

    def is_absolute(self) -> bool:
        return self.parser.isabs(str(self))

    def __eq__(self, other: object) -> bool:
        """UPaths are considered equal if their protocol, path and
        storage_options are equal."""
        if not isinstance(other, UPath):
            return NotImplemented
        return (
            self.path == other.path
            and self.protocol == other.protocol
            and self.storage_options == other.storage_options
        )

    def __hash__(self) -> int:
        """The returned hash is based on the protocol and path only.

        Note: in the future, if hash collisions become an issue, we
          can add `fsspec.utils.tokenize(storage_options)`
        """
        return hash((self.protocol, self.path))

    def __lt__(self, other: object) -> bool:
        if not isinstance(other, UPath) or self.parser is not other.parser:
            return NotImplemented
        return self.path < other.path

    def __le__(self, other: object) -> bool:
        if not isinstance(other, UPath) or self.parser is not other.parser:
            return NotImplemented
        return self.path <= other.path

    def __gt__(self, other: object) -> bool:
        if not isinstance(other, UPath) or self.parser is not other.parser:
            return NotImplemented
        return self.path > other.path

    def __ge__(self, other: object) -> bool:
        if not isinstance(other, UPath) or self.parser is not other.parser:
            return NotImplemented
        return self.path >= other.path

    def resolve(self, strict: bool = False) -> Self:
        _parts = self.parts

        # Do not attempt to normalize path if no parts are dots
        if ".." not in _parts and "." not in _parts:
            return self

        resolved: list[str] = []
        resolvable_parts = _parts[1:]
        for part in resolvable_parts:
            if part == "..":
                if resolved:
                    resolved.pop()
            elif part != ".":
                resolved.append(part)

        return self.with_segments(*_parts[:1], *resolved)

    def touch(self, mode=0o666, exist_ok=True) -> None:
        exists = self.fs.exists(self.path)
        if exists and not exist_ok:
            raise FileExistsError(str(self))
        if not exists:
            self.fs.touch(self.path, truncate=True)
        else:
            try:
                self.fs.touch(self.path, truncate=False)
            except (NotImplementedError, ValueError):
                pass  # unsupported by filesystem

    def lchmod(self, mode: int) -> None:
        raise NotImplementedError

    def unlink(self, missing_ok: bool = False) -> None:
        if not self.exists():
            if not missing_ok:
                raise FileNotFoundError(str(self))
            return
        self.fs.rm(self.path, recursive=False)

    def rmdir(self, recursive: bool = True) -> None:  # fixme: non-standard
        if not self.is_dir():
            raise NotADirectoryError(str(self))
        if not recursive and next(self.iterdir()):  # type: ignore[arg-type]
            raise OSError(f"Not recursive and directory not empty: {self}")
        self.fs.rm(self.path, recursive=recursive)

    def rename(
        self,
        target: WritablePathLike,
        *,  # note: non-standard compared to pathlib
        recursive: bool = UNSET_DEFAULT,
        maxdepth: int | None = UNSET_DEFAULT,
        **kwargs: Any,
    ) -> Self:
        if isinstance(target, str) and self.storage_options:
            target = UPath(target, **self.storage_options)
        if target == self:
            return self
        target_protocol = get_upath_protocol(target)
        if target_protocol:
            if target_protocol != self.protocol:
                raise ValueError(
                    f"expected protocol {self.protocol!r}, got: {target_protocol!r}"
                )
            if not isinstance(target, UPath):
                target_ = UPath(target, **self.storage_options)
            else:
                target_ = target
            # avoid calling .resolve for subclasses of UPath
            if ".." in target_.parts or "." in target_.parts:
                target_ = target_.resolve()
        else:
            parent = self.parent
            # avoid calling .resolve for subclasses of UPath
            if ".." in parent.parts or "." in parent.parts:
                parent = parent.resolve()
            target_ = parent.joinpath(os.path.normpath(str(target)))
        if recursive is not UNSET_DEFAULT:
            kwargs["recursive"] = recursive
        if maxdepth is not UNSET_DEFAULT:
            kwargs["maxdepth"] = maxdepth
        self.fs.mv(
            self.path,
            target_.path,
            **kwargs,
        )
        return self.with_segments(target_)

    def replace(self, target: WritablePathLike) -> Self:
        raise NotImplementedError  # todo

    @property
    def drive(self) -> str:
        return self.parser.splitdrive(str(self))[0]

    @property
    def root(self) -> str:
        return self.parser.splitroot(str(self))[1]

    def __reduce__(self):
        args = tuple(self._raw_urlpaths)
        kwargs = {
            "protocol": self._protocol,
            **self._storage_options,
        }
        return _make_instance, (type(self), args, kwargs)

    def as_uri(self) -> str:
        return str(self)

    def as_posix(self) -> str:
        return str(self)

    def samefile(self, other_path) -> bool:
        st = self.stat()
        if isinstance(other_path, UPath):
            other_st = other_path.stat()
        else:
            other_st = self.with_segments(other_path).stat()
        return st == other_st

    @classmethod
    def cwd(cls) -> UPath:
        if cls is UPath:
            return get_upath_class("").cwd()  # type: ignore[union-attr]
        else:
            raise NotImplementedError

    @classmethod
    def home(cls) -> UPath:
        if cls is UPath:
            return get_upath_class("").home()  # type: ignore[union-attr]
        else:
            raise NotImplementedError

    def relative_to(  # type: ignore[override]
        self,
        other,
        /,
        *_deprecated,
        walk_up=False,
    ) -> Self:
        if isinstance(other, UPath) and (
            (self.__class__ is not other.__class__)
            or (self.storage_options != other.storage_options)
        ):
            raise ValueError(
                "paths have different storage_options:"
                f" {self.storage_options!r} != {other.storage_options!r}"
            )
        return self  # super().relative_to(other, *_deprecated, walk_up=walk_up)

    def is_relative_to(self, other, /, *_deprecated) -> bool:  # type: ignore[override]
        if isinstance(other, UPath) and self.storage_options != other.storage_options:
            return False
        return self == other or other in self.parents

    def hardlink_to(self, target: ReadablePathLike) -> None:
        raise NotImplementedError

    def match(self, pattern: str) -> bool:
        # fixme: hacky emulation of match. needs tests...
        if not pattern:
            raise ValueError("pattern cannot be empty")
        return self.full_match(pattern.replace("**", "*"))<|MERGE_RESOLUTION|>--- conflicted
+++ resolved
@@ -9,11 +9,7 @@
 from collections.abc import Mapping
 from collections.abc import Sequence
 from copy import copy
-<<<<<<< HEAD
-from pathlib import Path
 from pathlib import PurePath
-=======
->>>>>>> eb082315
 from types import MappingProxyType
 from typing import IO
 from typing import TYPE_CHECKING
@@ -28,17 +24,9 @@
 from fsspec.registry import get_filesystem_class
 from fsspec.spec import AbstractFileSystem
 
-<<<<<<< HEAD
 from upath._chain import DEFAULT_CHAIN_PARSER
 from upath._chain import CurrentChainSegment
 from upath._chain import FSSpecChainParser
-from upath._compat import FSSpecAccessorShim
-from upath._compat import PathlibPathShim
-from upath._compat import method_and_classmethod
-from upath._compat import str_remove_prefix
-from upath._compat import str_remove_suffix
-=======
->>>>>>> eb082315
 from upath._flavour import LazyFlavourDescriptor
 from upath._flavour import upath_get_kwargs_from_url
 from upath._flavour import upath_urijoin
@@ -113,45 +101,12 @@
 
 else:
 
-<<<<<<< HEAD
-class UPath(PathlibPathShim, Path):
-    __slots__ = (
-        "_chain",
-        "_fs_cached",
-        *PathlibPathShim.__missing_py312_slots__,
-        "__drv",
-        "__root",
-        "__parts",
-    )
-
-    if TYPE_CHECKING:
-        # public
-        anchor: str
-        drive: str
-        parent: Self
-        parents: Sequence[Self]
-        parts: tuple[str, ...]
-        root: str
-        stem: str
-        suffix: str
-        suffixes: list[str]
-
-        def with_name(self, name: str) -> Self: ...
-        def with_stem(self, stem: str) -> Self: ...
-        def with_suffix(self, suffix: str) -> Self: ...
-
-        # private attributes
-        _chain: CurrentChainSegment
-        _fs_cached: AbstractFileSystem
-        _tail: str
-=======
     class _UPathMeta(ABCMeta):
         # pathlib 3.9 and 3.10 supported `Path[str]` but
         # did not return a GenericAlias but the class itself?
         def __getitem__(cls, key):
             return cls
 
->>>>>>> eb082315
 
 class _UPathMixin(metaclass=_UPathMeta):
     __slots__ = ()
@@ -162,21 +117,31 @@
         raise NotImplementedError
 
     @property
-    @abstractmethod
     def _protocol(self) -> str:
-        raise NotImplementedError
+        return self._chain.current.protocol
 
     @_protocol.setter
     def _protocol(self, value: str) -> None:
-        raise NotImplementedError
-
-    @property
-    @abstractmethod
+        self._chain = self._chain.replace(self._chain.current._replace(protocol=value))
+
+    @property
     def _storage_options(self) -> dict[str, Any]:
-        raise NotImplementedError
+        return self._chain.current.storage_options
 
     @_storage_options.setter
     def _storage_options(self, value: dict[str, Any]) -> None:
+        self._chain = self._chain.replace(
+            self._chain.current._replace(storage_options=value)
+        )
+
+    @property
+    @abstractmethod
+    def _chain(self) -> CurrentChainSegment:
+        raise NotImplementedError
+
+    @_chain.setter
+    @abstractmethod
+    def _chain(self, value: CurrentChainSegment) -> None:
         raise NotImplementedError
 
     @property
@@ -279,14 +244,9 @@
 
     def __new__(
         cls,
-<<<<<<< HEAD
-        *args,
+        *args: JoinablePathLike,
         protocol: str | None = None,
         chain_parser: FSSpecChainParser = DEFAULT_CHAIN_PARSER,
-=======
-        *args: JoinablePathLike,
-        protocol: str | None = None,
->>>>>>> eb082315
         **storage_options: Any,
     ) -> UPath:
         # narrow type
@@ -400,34 +360,11 @@
 
         return obj
 
-    @property
-    def _protocol(self) -> str:
-        return self._chain.current.protocol
-
-    @_protocol.setter
-    def _protocol(self, value: str) -> None:
-        self._chain = self._chain.replace(self._chain.current._replace(protocol=value))
-
-    @property
-    def _storage_options(self) -> dict[str, Any]:
-        return self._chain.current.storage_options
-
-    @_storage_options.setter
-    def _storage_options(self, value: dict[str, Any]) -> None:
-        self._chain = self._chain.replace(
-            self._chain.current._replace(storage_options=value)
-        )
-
     def __init__(
         self,
-<<<<<<< HEAD
-        *args,
+        *args: JoinablePathLike,
         protocol: str | None = None,
         chain_parser: FSSpecChainParser = DEFAULT_CHAIN_PARSER,
-=======
-        *args: JoinablePathLike,
-        protocol: str | None = None,
->>>>>>> eb082315
         **storage_options: Any,
     ) -> None:
         # allow subclasses to customize __init__ arg parsing
@@ -468,77 +405,23 @@
 
     # --- deprecated attributes ---------------------------------------
 
-    # deprecation
-    @property
-<<<<<<< HEAD
-    def path(self) -> str:
-        """The path that a fsspec filesystem can use."""
-        return super().__str__()
-
-    def joinuri(self, uri: str | os.PathLike[str]) -> UPath:
-        """Join with urljoin behavior for UPath instances"""
-        # short circuit if the new uri uses a different protocol
-        other_protocol = get_upath_protocol(uri)
-        if other_protocol and other_protocol != self._protocol:
-            return UPath(uri)
-        return UPath(
-            upath_urijoin(str(self), str(uri)),
-            protocol=other_protocol or self._protocol,
-            **self.storage_options,
-        )
-
-    # === upath.UPath CUSTOMIZABLE API ================================
-
-    @classmethod
-    def _transform_init_args(
-        cls,
-        args: tuple[str | os.PathLike, ...],
-        protocol: str,
-        storage_options: dict[str, Any],
-    ) -> tuple[tuple[str | os.PathLike, ...], str, dict[str, Any]]:
-        """allow customization of init args in subclasses"""
-        return args, protocol, storage_options
-
-    @classmethod
-    def _parse_storage_options(
-        cls, urlpath: str, protocol: str, storage_options: Mapping[str, Any]
-    ) -> dict[str, Any]:
-        """Parse storage_options from the urlpath"""
-        pth_storage_options = upath_get_kwargs_from_url(urlpath)
-        return {**pth_storage_options, **storage_options}
-
-    @classmethod
-    def _fs_factory(
-        cls,
-        urlpath: str,
-        protocol: str,
-        storage_options: Mapping[str, Any],
-    ) -> AbstractFileSystem:
-        """Instantiate the filesystem_spec filesystem class"""
-        fs_cls = get_filesystem_class(protocol)
-        so_dct = fs_cls._get_kwargs_from_urls(urlpath)
-        so_dct.update(storage_options)
-        return fs_cls(**storage_options)
-=======
+    @property
     def _url(self) -> SplitResult:
         # TODO:
         #   _url should be deprecated, but for now there is no good way of
         #   accessing query parameters from urlpaths...
         return urlsplit(self.__str__())
->>>>>>> eb082315
 
 
 class UPath(_UPathMixin, OpenablePath):
     __slots__ = (
-        "_protocol",
-        "_storage_options",
+        "_chain",
         "_fs_cached",
         "_raw_urlpaths",
     )
 
     if TYPE_CHECKING:
-        _protocol: str
-        _storage_options: dict[str, Any]
+        _chain: CurrentChainSegment
         _fs_cached: bool
         _raw_urlpaths: Sequence[JoinablePathLike]
 
