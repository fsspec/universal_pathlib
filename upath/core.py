--- conflicted
+++ resolved
@@ -502,15 +502,11 @@
         else:
             name = name[: -len(old_suffix)] + suffix
         return self._from_parsed_parts(
-<<<<<<< HEAD
             self._drv,
             self._root,
             self._parts[:-1] + [name],
             url=self._url,
             **self._kwargs,
-=======
-            self._drv, self._root, self._parts[:-1] + [name], url=self._url
->>>>>>> f4de726f
         )
 
     def with_name(self, name):
@@ -527,7 +523,6 @@
         ):
             raise ValueError("Invalid name %r" % (name))
         return self._from_parsed_parts(
-<<<<<<< HEAD
             self._drv,
             self._root,
             self._parts[:-1] + [name],
@@ -586,8 +581,4 @@
         )
 
     def __repr__(self):
-        return "<{}.parents>".format(self._pathcls.__name__)
-=======
-            self._drv, self._root, self._parts[:-1] + [name], url=self._url
-        )
->>>>>>> f4de726f
+        return "<{}.parents>".format(self._pathcls.__name__)