--- conflicted
+++ resolved
@@ -15,7 +15,7 @@
     session.run(
         "pytest",
         "-m",
-        "not hdfs",
+        "not (hdfs or pathlib)",
         "--cov",
         "--cov-config=pyproject.toml",
         *session.posargs,
@@ -50,38 +50,12 @@
     session.run("twine", "check", *dists, silent=True)
 
 
-<<<<<<< HEAD
-@nox.session()
-def smoke(session):
-    if (3, 10) < sys.version_info <= (3, 11, 0, "final"):
-        # workaround for missing aiohttp wheels for py3.11
-        session.install(
-            "aiohttp",
-            "--no-binary",
-            "aiohttp",
-            env={"AIOHTTP_NO_EXTENSIONS": "1"},
-        )
 
-    session.install(
-        "pytest",
-        "adlfs",
-        "aiohttp",
-        "requests",
-        "gcsfs",
-        "s3fs",
-        "moto[s3,server]",
-        "webdav4[fsspec]",
-        "wsgidav",
-        "cheroot",
-    )
-    session.run("pytest", "-m", "not (hdfs or pathlib)", "-vv", "upath")
-=======
 @nox.session
 def develop(session: nox.Session) -> None:
     """Sets up a python development environment for the project."""
     args = session.posargs or ("venv",)
     venv_dir = os.fsdecode(os.path.abspath(args[0]))
->>>>>>> 07c151d2
 
     session.log(f"Setting up virtual environment in {venv_dir}")
     session.install("virtualenv")
